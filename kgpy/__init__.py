"""
kgpy root package
"""

<<<<<<< HEAD
__all__ = ['linspace', 'midspace', 'Name', 'Component', 'rebin', 'fft' ]
=======
__all__ = [
    'linspace', 'midspace',
    'Name',
    'Component',
    'fft',
    'rebin',
    'polynomial',
]

>>>>>>> b90b0660
from .linspace import linspace, midspace
from .name import Name
from .component import Component
from . import fft
<<<<<<< HEAD
from .rebin import rebin
=======
from .rebin import rebin
from . import polynomial
>>>>>>> b90b0660
<|MERGE_RESOLUTION|>--- conflicted
+++ resolved
@@ -2,26 +2,10 @@
 kgpy root package
 """
 
-<<<<<<< HEAD
-__all__ = ['linspace', 'midspace', 'Name', 'Component', 'rebin', 'fft' ]
-=======
-__all__ = [
-    'linspace', 'midspace',
-    'Name',
-    'Component',
-    'fft',
-    'rebin',
-    'polynomial',
-]
-
->>>>>>> b90b0660
+__all__ = ['linspace', 'midspace', 'Name', 'Component', 'k_arr', 'k_arr2d', 'spec_xy', 'spec', 'spec2d',
+           'periodogram_fft', 'power_law_image', 'rebin' ]
 from .linspace import linspace, midspace
 from .name import Name
 from .component import Component
-from . import fft
-<<<<<<< HEAD
-from .rebin import rebin
-=======
-from .rebin import rebin
-from . import polynomial
->>>>>>> b90b0660
+from .fft import k_arr, k_arr2d, spec_xy, spec, spec2d, periodogram_fft, power_law_image
+from .rebin import rebin