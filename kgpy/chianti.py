--- conflicted
+++ resolved
@@ -116,36 +116,29 @@
     def plot(
             self,
             ax: matplotlib.axes.Axes,
-<<<<<<< HEAD
-            num_emission_lines = None,
+            num_emission_lines=None,
             num_labels: int = None,
             digits_after_decimal: int = 3,
-            relative_int = False,
-            force_points = (0.01, 3),
-            line_mask = slice(None,None),
-=======
-            num_emission_lines: int = 10,
-            digits_after_decimal: int = 3,
+            relative_int=False,
+            force_points=(0.01, 3),
+            line_mask=slice(None, None),
             label_fontsize: typ.Union[str, int] = 'small'
->>>>>>> 0bf31981
+
     ) -> typ.Tuple[matplotlib.collections.LineCollection, typ.List[matplotlib.text.Text]]:
         with astropy.visualization.quantity_support():
             wavelength = self.wavelength[:num_emission_lines]
             intensity = self.intensity[:num_emission_lines]
-<<<<<<< HEAD
+
             if relative_int:
                 intensity /= intensity.max()
             ion = to_spectroscopic(self.ion[:num_emission_lines], use_latex=False)
             fullname = self.fullname(digits_after_decimal=digits_after_decimal)[:num_emission_lines]
 
-            if line_mask != slice(None,None):
+            if line_mask != slice(None, None):
                 wavelength = wavelength[line_mask]
                 intensity = intensity[line_mask]
                 fullname = fullname[line_mask]
 
-=======
-            fullname = self.fullname(digits_after_decimal=digits_after_decimal, use_latex=True)[:num_emission_lines]
->>>>>>> 0bf31981
             lines = ax.vlines(
                 x=wavelength,
                 ymin=0,
