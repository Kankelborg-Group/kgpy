import typing as typ
import os
import pathlib
import csv
import numpy as np
import numpy.typing
import matplotlib.axes
import matplotlib.collections
import matplotlib.text
import scipy.interpolate
import astropy.units as u
import astropy.visualization
import pandas
import ChiantiPy.core
import kgpy.mixin
import kgpy.format
from collections import OrderedDict

__all__ = [
    'Bunch',
    'write_roman',
    'ion_tolatex',
    'temperature',
    'dem',
    'dem_qs',
    'bunch_tr',
    'bunch_tr_qs',
]

<<<<<<< HEAD
class Bunch(kgpy.mixin.Pickleable, ch.bunch):
    pass
=======

class Bunch(
    kgpy.mixin.Pickleable,
    ChiantiPy.core.bunch,
):

    @property
    def wavelength_min(self) -> u.Quantity:
        return self.WvlRange[0] << u.AA

    @wavelength_min.setter
    def wavelength_min(self, value: u.Quantity):
        self.WvlRange[0] = value.to(u.AA).value

    @property
    def wavelength_max(self) -> u.Quantity:
        return self.WvlRange[1] << u.AA

    @wavelength_max.setter
    def wavelength_max(self, value: u.Quantity):
        self.WvlRange[1] = value.to(u.AA).value

    @property
    def temperature(self) -> u.Quantity:
        return self.Temperature

    @property
    def ion_all(self) -> np.ndarray:
        return self.Intensity['ionS']

    @property
    def wavelength_all(self) -> u.Quantity:
        return self.Intensity['wvl'] << u.AA

    @property
    def intensity_all(self) -> u.Quantity:
        return np.trapz(self.Intensity['intensity'], self.temperature[..., np.newaxis], axis=0) << u.dimensionless_unscaled

    @property
    def wavelength_mask(self) -> np.ndarray:
        return (self.wavelength_all > self.wavelength_min) & (self.wavelength_all < self.wavelength_max)

    @property
    def indices_masked_sorted(self) -> np.ndarray:
        return np.argsort(self.intensity_all[self.wavelength_mask])

    def _mask_and_sort(self, arr: numpy.typing.ArrayLike) -> numpy.typing.ArrayLike:
        return arr[self.wavelength_mask][self.indices_masked_sorted][::-1]

    @property
    def ion(self) -> np.ndarray:
        return self._mask_and_sort(self.ion_all)

    @property
    def wavelength(self) -> u.Quantity:
        return self._mask_and_sort(self.wavelength_all)

    @property
    def intensity(self) -> u.Quantity:
        return self._mask_and_sort(self.intensity_all)

    def dataframe(self, num_emission_lines: int = 10) -> pandas.DataFrame:
        wavelength = self.wavelength[:num_emission_lines]
        intensity = self.intensity[:num_emission_lines]
        return pandas.DataFrame(
            data=[
                self.ion[:num_emission_lines],
                [kgpy.format.quantity(w) for w in wavelength],
                intensity / intensity.max()
            ],
            index=['ion', 'wavelength', 'intensity']
        ).T

    def plot(
            self,
            ax: matplotlib.axes.Axes,
            num_emission_lines: int = 10
    ) -> typ.Tuple[matplotlib.collections.LineCollection, typ.List[matplotlib.text.Text]]:

        with astropy.visualization.quantity_support():
            wavelength = self.wavelength[:num_emission_lines]
            intensity = self.intensity[:num_emission_lines]
            ion = self.ion[:num_emission_lines]
            lines = ax.vlines(
                x=wavelength,
                ymin=0,
                ymax=intensity,
            )
            text = []
            for i in range(wavelength.shape[0]):
                text.append(ax.text(
                    x=wavelength[i],
                    y=intensity[i],
                    s=' ' + ion[i] + ' ' + str(wavelength[i].value),
                    rotation=90,
                    ha='center',
                    va='bottom',
                ))
        return lines, text

>>>>>>> 07aa7391


def write_roman(num):
    roman = OrderedDict()
    roman[40] = "xl"
    roman[10] = "x"
    roman[9] = "ix"
    roman[5] = "v"
    roman[4] = "iv"
    roman[1] = "i"

    def roman_num(num):
        for r in roman.keys():
            x, y = divmod(num, r)
            yield roman[r] * x
            num -= (r * x)
            if num <= 0:
                break

    return "".join([a for a in roman_num(num)])


def ion_tolatex(ions: str, use_latex:bool = True) -> str:
    ion_latex = []
    for ion in ions:
        element, ion = ion.split('_')
<<<<<<< HEAD
        if use_latex:
            ion_latex.append(element[0].upper() + element[1:] + '\,{\sc ' + write_roman(int(ion)) + '}')
        else:
            ion_latex.append(element[0].upper() + element[1:] + ' ' + write_roman(int(ion)).upper())

    return ion_latex
=======
        # ion_latex.append(element[0].upper()+element[1:]+'\,{\sc '+write_roman(int(ion))+'}')
        ion_latex.append(element[0].upper()+element[1:]+'\,$\textsc{'+write_roman(int(ion))+'}$')
    return ion_latex


def temperature() -> u.Quantity:
    return 10 ** np.arange(4, 8.1, 0.1) * u.K


def dem(file: pathlib.Path) -> u.Quantity:
    temp = []
    emission = []
    with open(file, newline='') as fp:
        dem_reader = csv.reader(fp, delimiter=' ', skipinitialspace=True)
        for row in dem_reader:
            if float(row[0]) == -1:
                break
            temp.append(10 ** float(row[0]))
            emission.append(10 ** float(row[1]))

    temp = temp * u.K
    emission = emission * u.dimensionless_unscaled

    emission_interp = scipy.interpolate.interp1d(
        x=temp,
        y=emission,
        fill_value=0,
        bounds_error=False,
    )

    return emission_interp(temperature())


def dem_qs() -> u.Quantity:
    dem_file = pathlib.Path(os.environ['XUVTOP']) / 'dem/quiet_sun.dem'
    return dem(dem_file)


def bunch_tr(emission_measure: u.Quantity) -> Bunch:
    bunch_tr_cache = pathlib.Path(__file__).parent / 'bunch_tr_cache.pickle'

    if not bunch_tr_cache.exists():
        temp = temperature()
        pressure = 1e15 * u.K * u.cm ** -3
        density_electron = pressure / temp
        bunch = kgpy.chianti.Bunch(
            temperature=temp.value,
            eDensity=density_electron.value,
            wvlRange=[10, 1000],
            minAbund=1e-5,
            abundance='sun_coronal_2012_schmelz',
        )
        bunch.to_pickle(bunch_tr_cache)

    else:
        bunch = kgpy.chianti.Bunch.from_pickle(bunch_tr_cache)

    bunch.Intensity['intensity'] = bunch.Intensity['intensity'] * emission_measure[..., np.newaxis]

    return bunch


def bunch_tr_qs() -> Bunch:
    return bunch_tr(emission_measure=dem_qs())
>>>>>>> 07aa7391
<|MERGE_RESOLUTION|>--- conflicted
+++ resolved
@@ -26,11 +26,6 @@
     'bunch_tr',
     'bunch_tr_qs',
 ]
-
-<<<<<<< HEAD
-class Bunch(kgpy.mixin.Pickleable, ch.bunch):
-    pass
-=======
 
 class Bunch(
     kgpy.mixin.Pickleable,
@@ -131,7 +126,6 @@
                 ))
         return lines, text
 
->>>>>>> 07aa7391
 
 
 def write_roman(num):
@@ -158,17 +152,13 @@
     ion_latex = []
     for ion in ions:
         element, ion = ion.split('_')
-<<<<<<< HEAD
+
         if use_latex:
             ion_latex.append(element[0].upper() + element[1:] + '\,{\sc ' + write_roman(int(ion)) + '}')
         else:
             ion_latex.append(element[0].upper() + element[1:] + ' ' + write_roman(int(ion)).upper())
-
     return ion_latex
-=======
-        # ion_latex.append(element[0].upper()+element[1:]+'\,{\sc '+write_roman(int(ion))+'}')
-        ion_latex.append(element[0].upper()+element[1:]+'\,$\textsc{'+write_roman(int(ion))+'}$')
-    return ion_latex
+
 
 
 def temperature() -> u.Quantity:
@@ -230,4 +220,3 @@
 
 def bunch_tr_qs() -> Bunch:
     return bunch_tr(emission_measure=dem_qs())
->>>>>>> 07aa7391
