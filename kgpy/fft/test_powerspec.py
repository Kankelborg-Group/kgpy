import numpy as np
import scipy.ndimage
import matplotlib.pyplot as plt
import matplotlib

import kgpy.fft.freq
import kgpy.fft.power
from kgpy.fft import random

if __name__ == '__main__':
<<<<<<< HEAD
    angle = 22
    nx = 4096
    ny = nx
    nfreq = 128

    cval=0

    img = powerspec.random_image(nx, ny, 0, 100, 2)

    border = int(np.ceil((1 / 2) * (nx) * (1 - np.sqrt(2) / 2))) + 5
    img[:border, :,] = cval
    img[~border:, :,] = cval
    img[:, :border,] = cval
    img[:, ~border:,] = cval

    k, _, _, _, _ = powerspec.k_arr2d(nx, ny)

    spec_img = powerspec.powerspec2d(img[border:~border, border:~border], nfreq, retain_dc=False)

    rot_kwargs = {
        'reshape': False,
        'prefilter': True,
        'order': 5,
        'mode': 'nearest'
    }

    rot = scipy.ndimage.rotate(img, angle=angle, **rot_kwargs)
    rot = scipy.ndimage.rotate(rot, angle=-angle, **rot_kwargs)
    spec_rot = powerspec.powerspec2d(rot[border:~border, border:~border], nfreq, retain_dc=False)
=======
    angle = 43
    nx = 20
    ny = nx
    nfreq = 4

    img = random.power_law_image(nx, ny, 0, 100, 2)
    k, _, _, _, _ = kgpy.fft.freq.k_arr2d(nx, ny)
    print(k)

    spec_img = kgpy.fft.power.spec2d(img, nfreq, retain_dc=False)

    rot = scipy.ndimage.rotate(img, angle=angle, reshape=False, prefilter=True, order=3)
    rot = scipy.ndimage.rotate(rot, angle=-angle, reshape=False, prefilter=True, order=3)
    spec_rot = kgpy.fft.power.spec2d(rot, nfreq, retain_dc=False)
>>>>>>> 9a18cf29

    # ToDo, convert this to histogram

    coordfig, coordax = plt.subplots(1, 3, constrained_layout=True)
    cim0 = coordax[0].imshow(img)
    coordfig.colorbar(cim0, ax=coordax[0], shrink=0.4)
    cim1 = coordax[1].imshow(rot)
    coordfig.colorbar(cim0, ax=coordax[1], shrink=0.4)
    cim2 = coordax[2].imshow(rot - img)
    coordfig.colorbar(cim2, ax=coordax[2], shrink=0.4)
    for j, title in enumerate(['original', 'rotated', 'residual']):
        coordax[j].set_title(title)

    spec_ratio = spec_rot / spec_img

    kfig, kax = plt.subplots(1, 3, constrained_layout=True)
    kim0 = kax[0].imshow(spec_img)
    kfig.colorbar(kim0, ax=kax[0], shrink=0.4,)
    kim1 = kax[1].imshow(spec_rot)
    kfig.colorbar(kim0, ax=kax[1], shrink=0.4)
    kim2 = kax[2].imshow(spec_ratio)
    kfig.colorbar(kim2, ax=kax[2], shrink=.4)
    for j, title in enumerate(['P(original)', 'P(rotated)', 'P(rot) / P(orig)']):
        kax[j].set_title(title)

    kernl = np.sqrt(np.abs(scipy.fft.fftn(spec_ratio)))
    kernl = np.roll(kernl, (16, 16), axis=(0,1))
    plt.figure()
    plt.imshow(kernl, norm=matplotlib.colors.LogNorm(1))
    plt.show()<|MERGE_RESOLUTION|>--- conflicted
+++ resolved
@@ -8,7 +8,6 @@
 from kgpy.fft import random
 
 if __name__ == '__main__':
-<<<<<<< HEAD
     angle = 22
     nx = 4096
     ny = nx
@@ -38,22 +37,6 @@
     rot = scipy.ndimage.rotate(img, angle=angle, **rot_kwargs)
     rot = scipy.ndimage.rotate(rot, angle=-angle, **rot_kwargs)
     spec_rot = powerspec.powerspec2d(rot[border:~border, border:~border], nfreq, retain_dc=False)
-=======
-    angle = 43
-    nx = 20
-    ny = nx
-    nfreq = 4
-
-    img = random.power_law_image(nx, ny, 0, 100, 2)
-    k, _, _, _, _ = kgpy.fft.freq.k_arr2d(nx, ny)
-    print(k)
-
-    spec_img = kgpy.fft.power.spec2d(img, nfreq, retain_dc=False)
-
-    rot = scipy.ndimage.rotate(img, angle=angle, reshape=False, prefilter=True, order=3)
-    rot = scipy.ndimage.rotate(rot, angle=-angle, reshape=False, prefilter=True, order=3)
-    spec_rot = kgpy.fft.power.spec2d(rot, nfreq, retain_dc=False)
->>>>>>> 9a18cf29
 
     # ToDo, convert this to histogram
 
