from setuptools import setup, find_packages

setup(
    name='kgpy',
    version='0.0.1',
    packages=find_packages(),
    install_requires=[
        'numpy',
        'matplotlib',
        'scipy',
        'astropy',
        'beautifultable',
<<<<<<< HEAD
        'numba',
        'numpy-quaternion',
=======
        'numpy-quaternion',
        'numba',
>>>>>>> 25894ee1
        'pywin32 ; platform_system=="Windows"',
    ],
    url='https://titan.ssel.montana.edu/gitlab/Kankelborg-Group/kgpy',
    license='',
    author='Roy Smart',
    author_email='roytsmart@gmail.com',
    description='Repository for the Kankelborg Group\'s common codebase'
)<|MERGE_RESOLUTION|>--- conflicted
+++ resolved
@@ -10,13 +10,8 @@
         'scipy',
         'astropy',
         'beautifultable',
-<<<<<<< HEAD
-        'numba',
-        'numpy-quaternion',
-=======
         'numpy-quaternion',
         'numba',
->>>>>>> 25894ee1
         'pywin32 ; platform_system=="Windows"',
     ],
     url='https://titan.ssel.montana.edu/gitlab/Kankelborg-Group/kgpy',
